/* ---------------------------------------------------------------------
 *
 * Copyright (C) 2019 - 2021 by the Lethe authors
 *
 * This file is part of the Lethe library
 *
 * The Lethe library is free software; you can use it, redistribute
 * it, and/or modify it under the terms of the GNU Lesser General
 * Public License as published by the Free Software Foundation; either
 * version 2.1 of the License, or (at your option) any later version.
 * The full text of the license can be found in the file LICENSE at
 * the top level of the Lethe distribution.
 *
 * ---------------------------------------------------------------------
 *
 * Author: Audrey Collard-Daigneault, Polytechnique Montreal, 2021-
 */

#ifndef lethe_detector_h
#define lethe_detector_h

/**
 * Contains all properties of a detector
 */

#include <deal.II/base/point.h>

#include <rpt/parameters_rpt.h>

using namespace dealii;

template <int dim>
class Detector
{
public:
  /**
   * @brief Constructor for the Detector.
   *
   * @param detector_parameters All parameters related to the detector
   *
   * @param n ID number of the detector
   *
   * @param face_point Position on the center of the face of the detector
   *
   * @param middle_point Position of the middle of the detector
   *
   */
  Detector(Parameters::DetectorParameters &detector_parameters,
           int                             n,
           Point<dim> &                    face_point,
           Point<dim> &                    middle_point)
    : radius(detector_parameters.radius)
    , length(detector_parameters.length)
    , id(n)
    , face_position(face_point)
    , middle_position(middle_point)
    , dead_time(detector_parameters.dead_time[n])
    , activity(detector_parameters.activity[n])
    , attenuation_coefficient_reactor(
        detector_parameters.attenuation_coefficient_reactor[n])
  {}

  double
  get_radius()
  {
    return radius;
  }

  double
  get_length()
  {
    return length;
  }

  int
  get_id()
  {
    return id;
  }

  Point<dim>
  get_face_position()
  {
    return face_position;
  }

  Point<dim>
  get_middle_position()
  {
    return middle_position;
  }

<<<<<<< HEAD
  double
  get_dead_time()
  {
    return dead_time;
  }

  double
  get_activity()
  {
    return activity;
  }

  double
  get_attenuation_coefficient_reactor()
  {
    return attenuation_coefficient_reactor;
  }

=======
  double dead_time; // Dead time of the detector per accepted pulse
  double activity;  // Activity of the tracer
  double attenuation_coefficient_reactor; // Total linear attenuation
  // coefficient of the medium
>>>>>>> 47fb1702

private:
  double     radius;
  double     length;
  int        id;
  Point<dim> face_position;
  Point<dim> middle_position;
  double     dead_time; // Dead time of the detector per accepted pulse
  double     activity;  // Activity of the tracer
  double     attenuation_coefficient_reactor; // Total linear attenuation
  // coefficient of the medium
};


#endif // lethe_detector_h<|MERGE_RESOLUTION|>--- conflicted
+++ resolved
@@ -90,7 +90,6 @@
     return middle_position;
   }
 
-<<<<<<< HEAD
   double
   get_dead_time()
   {
@@ -109,12 +108,7 @@
     return attenuation_coefficient_reactor;
   }
 
-=======
-  double dead_time; // Dead time of the detector per accepted pulse
-  double activity;  // Activity of the tracer
-  double attenuation_coefficient_reactor; // Total linear attenuation
-  // coefficient of the medium
->>>>>>> 47fb1702
+
 
 private:
   double     radius;
